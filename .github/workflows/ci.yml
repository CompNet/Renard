name: ci
on: [push]
jobs:
  ci:
    runs-on: ubuntu-latest
    if: github.ref == 'refs/heads/main'
    steps:
      - uses: actions/checkout@v4
      - name: Install uv
        uses: astral-sh/setup-uv@v5
        with:
<<<<<<< HEAD
          enable-cache: true
          cache-dependency-glob: "uv.lock"
      - name: "Set up Python"
        uses: actions/setup-python@v5
=======
          python-version: 3.9
      - name: Install Poetry
        uses: snok/install-poetry@v1
>>>>>>> 76fa4138
        with:
          python-version: 3.9
      - name: Install dependencies
        run: uv sync --locked --dev
      - name: Run tests
        run: uv run pytest tests
      - name: Build documentation
        run: |
          source .venv/bin/activate
          cd docs
          make html
          touch _build/html/.nojekyll
      - name: Deploy documentation
        uses: JamesIves/github-pages-deploy-action@v4.2.3
        with:
          branch: gh-pages
          folder: "docs/_build/html"<|MERGE_RESOLUTION|>--- conflicted
+++ resolved
@@ -8,17 +8,6 @@
       - uses: actions/checkout@v4
       - name: Install uv
         uses: astral-sh/setup-uv@v5
-        with:
-<<<<<<< HEAD
-          enable-cache: true
-          cache-dependency-glob: "uv.lock"
-      - name: "Set up Python"
-        uses: actions/setup-python@v5
-=======
-          python-version: 3.9
-      - name: Install Poetry
-        uses: snok/install-poetry@v1
->>>>>>> 76fa4138
         with:
           python-version: 3.9
       - name: Install dependencies
