--- conflicted
+++ resolved
@@ -311,23 +311,17 @@
         name_style: Union[
             Literal["longest", "shortest", "most_frequent"], Callable[[Character], str]
         ] = "most_frequent",
-<<<<<<< HEAD
         layout: Optional[GraphLayout] = None,
-=======
         fig: Optional[plt.Figure] = None,
->>>>>>> ec0a1583
     ):
         """Plot ``self.character_graph`` using reasonable parameters,
         and save the produced figure to a file
 
         :param name_style: see :func:`.graph_with_names`
             for more details
-<<<<<<< HEAD
         :param layout: pre-computed graph layout
-=======
         :param fig: if specified, this matplotlib figure will be used
             for plotting
->>>>>>> ec0a1583
         """
         import matplotlib.pyplot as plt
 
@@ -336,9 +330,6 @@
             raise ValueError("this function is supposed to be used on a static graph")
 
         G = graph_with_names(self.characters_graph, name_style=name_style)
-<<<<<<< HEAD
-        plot_nx_graph_reasonably(G, layout=layout)
-=======
         if fig is None:
             # default values for a sufficiently sized graph
             fig = plt.gcf()
@@ -346,8 +337,7 @@
             fig.set_dpi(300)
             fig.set_size_inches(24, 24)
         ax = fig.add_subplot(111)
-        plot_nx_graph_reasonably(G, ax=ax)
->>>>>>> ec0a1583
+        plot_nx_graph_reasonably(G, ax=ax, layout=layout)
         plt.savefig(path)
         plt.close()
 
@@ -395,12 +385,6 @@
         # self.characters_graph is a static graph
         if isinstance(self.characters_graph, nx.Graph):
             G = graph_with_names(self.characters_graph, name_style)
-<<<<<<< HEAD
-            ax = None
-            if not fig is None:
-                ax = fig.add_subplot(111)
-            plot_nx_graph_reasonably(G, ax=ax, layout=layout)
-=======
             if fig is None:
                 # default value for a sufficiently sized graph
                 fig = plt.gcf()
@@ -408,8 +392,7 @@
                 fig.set_dpi(300)
                 fig.set_size_inches(24, 24)
             ax = fig.add_subplot(111)
-            plot_nx_graph_reasonably(G, ax=ax)
->>>>>>> ec0a1583
+            plot_nx_graph_reasonably(G, ax=ax, layout=layout)
             return
 
         if not isinstance(self.characters_graph, list):
